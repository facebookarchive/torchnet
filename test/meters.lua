--- conflicted
+++ resolved
@@ -38,7 +38,6 @@
    tester:eq(error, {50}, "Half, i.e. 50%, should be correct")
 end
 
-<<<<<<< HEAD
 function test.ConfusionMeter()
 	local mtr = tnt.ConfusionMeter{k = 3}
 
@@ -90,7 +89,8 @@
 	for i=1,output:size(2) do
 		tester:eq(conf_mtrx[i]:sum(), 1, "Row no " .. i .. " fails to sum to one in normalized mode")
 	end
-=======
+end
+
 function test.AUCMeter()
    local mtr = tnt.AUCMeter()
 
@@ -155,7 +155,6 @@
 
    local ap = mtr:value()
    tester:eq(ap, (1*1 + 0*1/2 + 2*1/3)/2)
->>>>>>> b3f2324f
 end
 
 return function(_tester_)
